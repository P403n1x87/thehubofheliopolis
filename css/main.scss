--- conflicted
+++ resolved
@@ -25,11 +25,10 @@
 
 
 // Our variables
-<<<<<<< HEAD
-$base-font-family: "Exo", "Helvetica Neue", Helvetica, Arial, sans-serif;
-$base-font-size:   16px;
-$base-font-weight: 200;
-$base-line-height: 1.3;
+$base-font-family    : "Exo", "Helvetica Neue", Helvetica, Arial, sans-serif;
+$base-font-size      : 16px;
+$base-font-weight    : 200;
+$base-line-height    : 1.3;
 
 $sans-serif1         : "Montserrat";      // Meta-content
 $sans-serif2         : "Exo";             // Excerpt
@@ -55,31 +54,14 @@
 $text-color:       $white;
 $background-color: $maroon;
 $brand-color:      $yellow;
-=======
-$base-font-family: Lora, "Helvetica Neue", Helvetica, Arial, sans-serif;
-$base-font-size:   16px;
-$base-font-weight: 400;
-$small-font-size:  $base-font-size * 0.875;
-$base-line-height: 1.5;
-
-$spacing-unit:     30px;
-
-$text-color:       #dedede;
-$background-color: #0a0a11;
-$brand-color:      lighten(blue, 32);
->>>>>>> e33e28b3
 
 $grey-color:       $gray;
 $grey-color-light: lighten($grey-color, 40%);
 $grey-color-dark:  darken($grey-color, 25%);
 
 // Width of the content area
-<<<<<<< HEAD
 $content-width:    600px;
 $sidepane-width:   240px;
-=======
-$content-width:    720px;
->>>>>>> e33e28b3
 
 $on-palm:          600px;
 $on-laptop:        800px;
@@ -103,18 +85,11 @@
 
 // Import partials from `sass_dir` (defaults to `_sass`)
 @import
-<<<<<<< HEAD
   "base",
   "layout",
   "syntax-highlighting",
   "comments",
   "post"
-=======
-        "base",
-        "layout",
-        "syntax-highlighting",
-        "comments"
->>>>>>> e33e28b3
 ;
 
 .center-image {
@@ -152,7 +127,7 @@
 /**
  * Fonts
  */
-<<<<<<< HEAD
+
 // Monospace
 @import url('https://fonts.googleapis.com/css?family=Source+Code+Pro:200,400,600,800&subset=latin-ext');
 @import url('https://fonts.googleapis.com/css?family=Fira+Mono:400,500,700');
@@ -161,8 +136,4 @@
 // Sans serif
 @import url('https://fonts.googleapis.com/css?family=Exo:100,200,200i,300,300i,400,400i,500,500i,600,600i,700,700i');
 @import url('https://fonts.googleapis.com/css?family=Montserrat:100,100i,200,200i,300,300i,400,400i,500,500i,700,700i');
-@import url('https://fonts.googleapis.com/css?family=Noto+Sans');
-=======
-@import url('https://fonts.googleapis.com/css?family=Lora|Lora:700i|Share+Tech+Mono|Lato|Noto+Sans|Anton|Comfortaa');
-@import url('https://fonts.googleapis.com/css?family=Archivo+Black|Cinzel|Passion+One');
->>>>>>> e33e28b3
+@import url('https://fonts.googleapis.com/css?family=Noto+Sans');